//! # WAV
//!
//! This is a crate for reading in and writing out wave files. It supports bit depths of 8, 16, and 24 bits, any number of channels, and uncompressed PCM data. Unfortunately other types of data format (e.g. compressed WAVE files) are not supported. There is also no support for any metadata chunks or any chunks other than the "fmt " and "data" chunks.
//!
//! ## Example
//!
//! ```rust
//! # fn main() -> std::io::Result<()> {
//! use std::fs::File;
//! use std::path::Path;
//!
//! let mut inp_file = File::open(Path::new("data/sine.wav"))?;
//! let (header, data) = wav::read(&mut inp_file)?;
//!
//! let mut out_file = File::create(Path::new("data/output.wav"))?;
//! wav::write(header, data, &mut out_file)?;
//! # Ok(())
//! # }
//! ```

#![deny(broken_intra_doc_links)]
#![warn(clippy::all)]
#![warn(clippy::pedantic)]

use riff;
<<<<<<< HEAD
use std::{convert::TryFrom, io::{Read, Write}};
=======
use std::{
    convert::TryFrom,
    io::{self, Read, Write},
};
>>>>>>> a102ba81

pub mod header;
pub use header::Header;

pub mod bit_depth;
pub use bit_depth::BitDepth;

mod tuple_iterator;
use tuple_iterator::{PairIter, TripletIter};

/// Reads in the given `Read` object and attempts to extract the audio data and
/// header from it.
///
/// # Errors
///
/// This function fails under the following circumstances:
/// * Any error occurring from the `reader` parameter during reading.
/// * The data isn't RIFF data.
/// * The wave data is malformed.
/// * The wave header specifies a compressed data format.
pub fn read(reader: &mut dyn Read) -> io::Result<(Header, BitDepth)> {
    let (wav, _) = riff::read_chunk(reader)?;

    let mut head = Header::default();
    let mut data = BitDepth::default();

    match wav.content {
        riff::ChunkContent::List {
            form_type,
            subchunks,
        } => {
            if form_type.as_str() != "WAVE" {
                return Err(io::Error::new(
                    io::ErrorKind::Other,
                    "RIFF file type not \"WAVE\"",
                ));
            } else {
                // Get the header from the first chunk
                for c in &subchunks {
                    // Check for `fmt ` chunk
                    if c.id.as_str() == "fmt " {
                        if let riff::ChunkContent::Subchunk(v) = &c.content {
<<<<<<< HEAD
                            if let Ok(h) = Header::try_from(v.as_slice()) {
                                head = h;
                            } else {
                                return Err(std::io::Error::new(
                                    std::io::ErrorKind::Other,
                                    "WAVE \"fmt \" chunk is malformed, cannot continue",
                                ))
                            }
=======
                            head = Header::try_from(
                                v.as_slice()
                            ).map_err(
                                |e| io::Error::new(
                                    io::ErrorKind::Other,
                                    e
                                )
                            )?;
>>>>>>> a102ba81
                        }
                    }
                }
                // Return error if not using PCM
                if head.audio_format != 1 {
                    return Err(io::Error::new(
                        io::ErrorKind::Other,
                        "File does not use uncompressed PCM data format",
                    ));
                }

                // Get the data from the second chunk
                for c in &subchunks {
                    // Check for `data` chunk
                    if c.id.as_str() == "data" {
                        if let riff::ChunkContent::Subchunk(v) = &c.content {
                            match head.bits_per_sample {
                                8 => {
                                    data = BitDepth::Eight(v.clone());
                                }
                                16 => {
                                    let mut i = 0;
                                    let mut sam = Vec::new();
                                    while i < v.len() {
                                        for _ in 0..head.channel_count {
                                            sam.push(i16::from_le_bytes([v[i], v[i + 1]]));
                                            i += 2;
                                        }
                                    }
                                    data = BitDepth::Sixteen(sam);
                                }
                                24 => {
                                    let mut i = 0;
                                    let mut sam = Vec::new();
                                    while i < v.len() {
                                        for _ in 0..head.channel_count {
                                            sam.push(i32::from_le_bytes([
                                                0,
                                                v[i    ],
                                                v[i + 1],
                                                v[i + 2],
                                            ]));
                                            i += 3;
                                        }
                                    }
                                    data = BitDepth::TwentyFour(sam);
                                }
                                _ => {
                                    return Err(io::Error::new(
                                        io::ErrorKind::Other,
                                        "Unsupported bit depth",
                                    ))
                                }
                            };
                        }
                    }
                }
            }
        }
        _ => {
            return Err(io::Error::new(
                io::ErrorKind::Other,
                "File not a WAVE file",
            ))
        }
    };

    if data == BitDepth::Empty {
        return Err(io::Error::new(
            io::ErrorKind::Other,
            "Could not parse audio data",
        ));
    }

    Ok((head, data))
}

/// Writes the given wav data to the given `Write` object.
///
/// Although `track` is a borrowed value, its contents will be formatted into an
/// owned `Vec<u8>` so that it can be written to the `writer` through
/// [`riff::write_chunk`][0].
///
/// # Errors
///
/// This function fails under the following circumstances:
/// * Any error occurring from the `writer` parameter during writing.
/// * The path to the desired file destination couldn't be created.
/// * The given BitDepth is `BitDepth::Empty`.
<<<<<<< HEAD
///
/// [0]: riff::write_chunk
pub fn write(header: Header, track: &BitDepth, writer: &mut dyn Write) -> std::io::Result<()> {
=======
pub fn write(header: Header, track: BitDepth, writer: &mut dyn Write) -> io::Result<()> {
>>>>>>> a102ba81
    let w_id = riff::ChunkId::new("WAVE").unwrap();

    let h_id = riff::ChunkId::new("fmt ").unwrap();
    let h_vec: [u8; 16] = header.into();
    let h_dat = riff::Chunk::new_data(h_id, Vec::from(&h_vec[0..16]));

    let d_id = riff::ChunkId::new("data").unwrap();
<<<<<<< HEAD
    let d_vec = match track {
        BitDepth::Eight(v) => v.clone(),
        BitDepth::Sixteen(v) => v.iter()
            .flat_map(
                |s| {
                    let v = s.to_le_bytes();
                    PairIter::new((v[0], v[1]))
                }
            )
            .collect::<Vec<_>>(),
        BitDepth::TwentyFour(v) => v.iter()
            .flat_map(
                |s| {
                    let v = s.to_le_bytes().split_at(1).1.to_owned();
                    TripletIter::new((v[0], v[1], v[2]))
                }
            )
            .collect::<Vec<_>>(),
        _ => return Err(
            std::io::Error::new(
                std::io::ErrorKind::Other,
=======
    let mut d_vec = Vec::new();
    match track {
        BitDepth::Eight(v) => {
            d_vec = v;
        }
        BitDepth::Sixteen(v) => {
            for s in v {
                let mut v = Vec::new();
                v.extend(&s.to_le_bytes());
                d_vec.append(&mut v);
            }
        }
        BitDepth::TwentyFour(v) => {
            for s in v {
                let mut v = Vec::new();
                v.extend(&s.to_le_bytes()[1..4]);
                d_vec.append(&mut v);
            }
        }
        _ => {
            return Err(io::Error::new(
                io::ErrorKind::Other,
>>>>>>> a102ba81
                "Empty audio data given",
            )
        ),
    };
    let d_dat = riff::Chunk::new_data(d_id, d_vec);

    let r = riff::Chunk::new_riff(w_id, vec![h_dat, d_dat]);

    riff::write_chunk(writer, &r)?;

    Ok(())
}<|MERGE_RESOLUTION|>--- conflicted
+++ resolved
@@ -23,14 +23,10 @@
 #![warn(clippy::pedantic)]
 
 use riff;
-<<<<<<< HEAD
-use std::{convert::TryFrom, io::{Read, Write}};
-=======
 use std::{
     convert::TryFrom,
     io::{self, Read, Write},
 };
->>>>>>> a102ba81
 
 pub mod header;
 pub use header::Header;
@@ -73,16 +69,6 @@
                     // Check for `fmt ` chunk
                     if c.id.as_str() == "fmt " {
                         if let riff::ChunkContent::Subchunk(v) = &c.content {
-<<<<<<< HEAD
-                            if let Ok(h) = Header::try_from(v.as_slice()) {
-                                head = h;
-                            } else {
-                                return Err(std::io::Error::new(
-                                    std::io::ErrorKind::Other,
-                                    "WAVE \"fmt \" chunk is malformed, cannot continue",
-                                ))
-                            }
-=======
                             head = Header::try_from(
                                 v.as_slice()
                             ).map_err(
@@ -91,7 +77,6 @@
                                     e
                                 )
                             )?;
->>>>>>> a102ba81
                         }
                     }
                 }
@@ -181,13 +166,9 @@
 /// * Any error occurring from the `writer` parameter during writing.
 /// * The path to the desired file destination couldn't be created.
 /// * The given BitDepth is `BitDepth::Empty`.
-<<<<<<< HEAD
 ///
 /// [0]: riff::write_chunk
 pub fn write(header: Header, track: &BitDepth, writer: &mut dyn Write) -> std::io::Result<()> {
-=======
-pub fn write(header: Header, track: BitDepth, writer: &mut dyn Write) -> io::Result<()> {
->>>>>>> a102ba81
     let w_id = riff::ChunkId::new("WAVE").unwrap();
 
     let h_id = riff::ChunkId::new("fmt ").unwrap();
@@ -195,7 +176,6 @@
     let h_dat = riff::Chunk::new_data(h_id, Vec::from(&h_vec[0..16]));
 
     let d_id = riff::ChunkId::new("data").unwrap();
-<<<<<<< HEAD
     let d_vec = match track {
         BitDepth::Eight(v) => v.clone(),
         BitDepth::Sixteen(v) => v.iter()
@@ -217,30 +197,6 @@
         _ => return Err(
             std::io::Error::new(
                 std::io::ErrorKind::Other,
-=======
-    let mut d_vec = Vec::new();
-    match track {
-        BitDepth::Eight(v) => {
-            d_vec = v;
-        }
-        BitDepth::Sixteen(v) => {
-            for s in v {
-                let mut v = Vec::new();
-                v.extend(&s.to_le_bytes());
-                d_vec.append(&mut v);
-            }
-        }
-        BitDepth::TwentyFour(v) => {
-            for s in v {
-                let mut v = Vec::new();
-                v.extend(&s.to_le_bytes()[1..4]);
-                d_vec.append(&mut v);
-            }
-        }
-        _ => {
-            return Err(io::Error::new(
-                io::ErrorKind::Other,
->>>>>>> a102ba81
                 "Empty audio data given",
             )
         ),
